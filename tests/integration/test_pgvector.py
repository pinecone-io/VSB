import datetime
from conftest import (
    check_request_counts,
    read_env_var,
    spawn_vsb_inner,
    check_recall_stats,
    check_recall_correctness,
)


def spawn_vsb(workload, timeout=60, extra_args=None):
    extra_env = {
        "VSB__PGVECTOR_USERNAME": "postgres",
        "VSB__PGVECTOR_PASSWORD": "postgres",
    }
    return spawn_vsb_inner("pgvector", workload, timeout, extra_args, extra_env)


class TestPgvector:
<<<<<<< HEAD
=======
    def test_mnist_single(self):
        # Test "-test" variant of mnist loads and runs successfully.
        (proc, stdout, stderr) = spawn_vsb(workload="mnist-test")
        assert proc.returncode == 0

        check_request_counts(
            stdout,
            {
                # Populate num_requests counts batches, not individual records.
                "Populate": {"num_requests": 1, "num_failures": 0},
                "Search": {
                    "num_requests": 20,
                    "num_failures": 0,
                    "Recall": check_recall_stats,
                },
            },
        )

    def test_mnist_concurrent(self):
        # Test "-test" variant of mnist loads and runs successfully with
        # concurrent users
        (proc, stdout, stderr) = spawn_vsb(
            workload="mnist-test",
            extra_args=["--users=4"],
        )
        assert proc.returncode == 0

        check_request_counts(
            stdout,
            {
                # For multiple users the populate phase will chunk the records to be
                # loaded into num_users chunks - i.e. 4 here. Given the size of each
                # chunk will be less than the batch size (600 / 4 < 1000), then the
                # number of requests will be equal to the number of users - i.e. 4
                "Populate": {"num_requests": 4, "num_failures": 0},
                "Search": {
                    "num_requests": 20,
                    "num_failures": 0,
                    "Recall": check_recall_stats,
                },
            },
        )

    def test_mnist_multiprocess(self):
        # Test "-test" variant of mnist loads and runs successfully with
        # concurrent processes and users.
        (proc, stdout, stderr) = spawn_vsb(
            workload="mnist-test",
            extra_args=["--processes=2", "--users=4"],
        )
        assert proc.returncode == 0

        check_request_counts(
            stdout,
            {
                # For multiple users the populate phase will chunk the records to be
                # loaded into num_users chunks - i.e. 4 here. Given the size of each
                # chunk will be less than the batch size (600 / 4 < 1000), then the
                # number of requests will be equal to the number of users - i.e. 4
                "Populate": {"num_requests": 4, "num_failures": 0},
                # The number of Search requests should equal the number in the dataset
                # (20 for mnist-test).
                "Search": {
                    "num_requests": 20,
                    "num_failures": 0,
                    "Recall": check_recall_stats,
                },
            },
        )

    def test_mnist_double(self):
        # Test "-double-test" variant (WorkloadSequence) of mnist loads and runs successfully.
        (proc, stdout, stderr) = spawn_vsb(workload="mnist-double-test")
        assert proc.returncode == 0

        check_request_counts(
            stdout,
            {
                "test1.Populate": {"num_requests": 1, "num_failures": 0},
                # The number of Search requests should equal the number in the dataset
                # (20 for mnist-test).
                "test1.Search": {
                    "num_requests": 20,
                    "num_failures": 0,
                    "Recall": check_recall_stats,
                },
                "test2.Populate": {"num_requests": 1, "num_failures": 0},
                "test2.Search": {
                    "num_requests": 20,
                    "num_failures": 0,
                    "Recall": check_recall_stats,
                },
            },
        )

    def test_mnist_double_concurrent(self):
        # Test "-double-test" variant (WorkloadSequence) of mnist loads and runs successfully with
        # concurrent users, and with a request rate limit set.
        (proc, stdout, stderr) = spawn_vsb(
            workload="mnist-double-test",
            extra_args=["--users=4", "--requests_per_sec=40"],
        )
        assert proc.returncode == 0

        check_request_counts(
            stdout,
            {
                # For multiple users the populate phase will chunk the records to be
                # loaded into num_users chunks - i.e. 4 here. Given the size of each
                # chunk will be less than the batch size (600 / 4 < 200), then the
                # number of requests will be equal to the number of users - i.e. 4
                "test1.Populate": {"num_requests": 4, "num_failures": 0},
                # The number of Search requests should equal the number in the dataset
                # (20 for mnist-test).
                "test1.Search": {
                    "num_requests": 20,
                    "num_failures": 0,
                    "Recall": check_recall_stats,
                },
                "test2.Populate": {"num_requests": 4, "num_failures": 0},
                "test2.Search": {
                    "num_requests": 20,
                    "num_failures": 0,
                    "Recall": check_recall_stats,
                },
            },
        )

    def test_mnist_double_multiprocess(self):
        # Test "-double-test" variant (WorkloadSequence) of mnist loads and runs successfully with
        # concurrent processes and users.
        (proc, stdout, stderr) = spawn_vsb(
            workload="mnist-double-test",
            extra_args=["--processes=4", "--users=4"],
        )
        assert proc.returncode == 0

        check_request_counts(
            stdout,
            {
                # For multiple users the populate phase will chunk the records to be
                # loaded into num_users chunks - i.e. 4 here. Given the size of each
                # chunk will be less than the batch size (600 / 4 < 200), then the
                # number of requests will be equal to the number of users - i.e. 4
                "test1.Populate": {"num_requests": 4, "num_failures": 0},
                # The number of Search requests should equal the number in the dataset
                # (20 for mnist-test).
                "test1.Search": {
                    "num_requests": 20,
                    "num_failures": 0,
                    "Recall": check_recall_stats,
                },
                "test2.Populate": {"num_requests": 4, "num_failures": 0},
                "test2.Search": {
                    "num_requests": 20,
                    "num_failures": 0,
                    "Recall": check_recall_stats,
                },
            },
        )

    def test_mnist_skip_populate(self):
        # Test that skip_populate doesn't re-populate data.

        # Run once to initially populate. Using ivfflat to increase coverage
        # of that index type across tests.
        (proc, stdout, stderr) = spawn_vsb(
            workload="mnist-test", extra_args=["--pgvector_index_type=ivfflat"]
        )
        assert proc.returncode == 0
        check_request_counts(
            stdout,
            {
                # Populate num_requests counts batches, not individual records.
                "Populate": {"num_requests": 1, "num_failures": 0},
                "Search": {"num_requests": 20, "num_failures": 0},
            },
        )

        # Run again without population
        (proc, stdout, stderr) = spawn_vsb(
            workload="mnist-test",
            extra_args=["--pgvector_index_type=ivfflat", "--skip_populate"],
        )
        assert proc.returncode == 0
        check_request_counts(
            stdout,
            {
                # Populate num_requests counts batches, not individual records.
                "Search": {
                    "num_requests": 20,
                    "num_failures": 0,
                    "Recall": check_recall_stats,
                },
            },
        )

    def test_filtered(self):
        # Tests a workload with metadata and filtering (such as YFCC-test).
        (proc, stdout, stderr) = spawn_vsb(
            workload="yfcc-test",
            extra_args=["--users=10"],
        )
        assert proc.returncode == 0
        check_request_counts(
            stdout,
            {
                # Populate num_requests counts batches, not individual records.
                "Populate": {"num_requests": 10, "num_failures": 0},
                "Search": {
                    "num_requests": 500,
                    "num_failures": 0,
                    "Recall": check_recall_stats,
                },
            },
        )
>>>>>>> 389697ed

    def test_ivfflat(self):
        # Test IVFFLAT index type.
        # Test "-test" variant of mnist loads and runs successfully.
        (proc, stdout, stderr) = spawn_vsb(
            workload="mnist-test", extra_args=["--pgvector_index_type=ivfflat"]
        )
        assert proc.returncode == 0

        check_request_counts(
            stdout,
            {
                # Populate num_requests counts batches, not individual records.
                "Populate": {"num_requests": 1, "num_failures": 0},
                "Search": {
                    "num_requests": 20,
                    "num_failures": 0,
                    "Recall": check_recall_stats,
                },
            },
        )

    def test_no_index(self):
        # Test without an index.
        # Test "-test" variant of mnist loads and runs successfully, and gives
        # perfect recall (as Postgres will perform a full kNN scan).
        (proc, stdout, stderr) = spawn_vsb(
            workload="mnist-test", extra_args=["--pgvector_index_type=none"]
        )
        assert proc.returncode == 0

        check_request_counts(
            stdout,
            {
                "Populate": {"num_requests": 1, "num_failures": 0},
                "Search": {
                    "num_requests": 20,
                    "num_failures": 0,
                    "Recall": check_recall_correctness(1.0),
                },
            },
        )

    def test_gin(self):
        # Test GIN only index type on "yfcc-test".
        (proc, stdout, stderr) = spawn_vsb(
            workload="yfcc-test", extra_args=["--pgvector_index_type=gin"]
        )
        assert proc.returncode == 0

        check_request_counts(
            stdout,
            {
                # Populate num_requests counts batches, not individual records.
                "Populate": {"num_requests": 10, "num_failures": 0},
                "Search": {
                    "num_requests": 500,
                    "num_failures": 0,
                    "Recall": check_recall_stats,
                },
            },
        )

    def test_ivfflatgin(self):
        # Test IVFFlat + GIN index type on "yfcc-test".
        (proc, stdout, stderr) = spawn_vsb(
            workload="yfcc-test", extra_args=["--pgvector_index_type=ivfflat+gin"]
        )
        assert proc.returncode == 0

        check_request_counts(
            stdout,
            {
                # Populate num_requests counts batches, not individual records.
                "Populate": {"num_requests": 10, "num_failures": 0},
                "Search": {
                    "num_requests": 500,
                    "num_failures": 0,
                    "Recall": check_recall_stats,
                },
            },
        )

    def test_hnswgin(self):
        # Test HNSW + GIN index type on "yfcc-test".
        (proc, stdout, stderr) = spawn_vsb(
            workload="yfcc-test", extra_args=["--pgvector_index_type=hnsw+gin"]
        )
        assert proc.returncode == 0

        check_request_counts(
            stdout,
            {
                # Populate num_requests counts batches, not individual records.
                "Populate": {"num_requests": 10, "num_failures": 0},
                "Search": {
                    "num_requests": 500,
                    "num_failures": 0,
                    "Recall": check_recall_stats,
                },
            },
        )

    def test_search_candidates(self):
        # Test pgvector_search_candidates parameter.
        # Test "-test" variant of mnist loads and runs successfully.
        (proc, stdout, stderr) = spawn_vsb(
            workload="mnist-test",
            extra_args=["--pgvector_search_candidates=100"],
        )
        assert proc.returncode == 0
        # Test default value of 0 (unset) -> 2*top_k for hnsw.
        (proc, stdout, stderr) = spawn_vsb(workload="mnist-test")
        assert proc.returncode == 0
        # Defaults should produce "good" (>0.9 p95) recall.
        check_request_counts(
            stdout,
            {
                # Populate num_requests counts batches, not individual records.
                "Populate": {"num_requests": 1, "num_failures": 0},
                "Search": {
                    "num_requests": 20,
                    "num_failures": 0,
                    "Recall": check_recall_correctness(0.9),
                },
            },
        )<|MERGE_RESOLUTION|>--- conflicted
+++ resolved
@@ -17,225 +17,6 @@
 
 
 class TestPgvector:
-<<<<<<< HEAD
-=======
-    def test_mnist_single(self):
-        # Test "-test" variant of mnist loads and runs successfully.
-        (proc, stdout, stderr) = spawn_vsb(workload="mnist-test")
-        assert proc.returncode == 0
-
-        check_request_counts(
-            stdout,
-            {
-                # Populate num_requests counts batches, not individual records.
-                "Populate": {"num_requests": 1, "num_failures": 0},
-                "Search": {
-                    "num_requests": 20,
-                    "num_failures": 0,
-                    "Recall": check_recall_stats,
-                },
-            },
-        )
-
-    def test_mnist_concurrent(self):
-        # Test "-test" variant of mnist loads and runs successfully with
-        # concurrent users
-        (proc, stdout, stderr) = spawn_vsb(
-            workload="mnist-test",
-            extra_args=["--users=4"],
-        )
-        assert proc.returncode == 0
-
-        check_request_counts(
-            stdout,
-            {
-                # For multiple users the populate phase will chunk the records to be
-                # loaded into num_users chunks - i.e. 4 here. Given the size of each
-                # chunk will be less than the batch size (600 / 4 < 1000), then the
-                # number of requests will be equal to the number of users - i.e. 4
-                "Populate": {"num_requests": 4, "num_failures": 0},
-                "Search": {
-                    "num_requests": 20,
-                    "num_failures": 0,
-                    "Recall": check_recall_stats,
-                },
-            },
-        )
-
-    def test_mnist_multiprocess(self):
-        # Test "-test" variant of mnist loads and runs successfully with
-        # concurrent processes and users.
-        (proc, stdout, stderr) = spawn_vsb(
-            workload="mnist-test",
-            extra_args=["--processes=2", "--users=4"],
-        )
-        assert proc.returncode == 0
-
-        check_request_counts(
-            stdout,
-            {
-                # For multiple users the populate phase will chunk the records to be
-                # loaded into num_users chunks - i.e. 4 here. Given the size of each
-                # chunk will be less than the batch size (600 / 4 < 1000), then the
-                # number of requests will be equal to the number of users - i.e. 4
-                "Populate": {"num_requests": 4, "num_failures": 0},
-                # The number of Search requests should equal the number in the dataset
-                # (20 for mnist-test).
-                "Search": {
-                    "num_requests": 20,
-                    "num_failures": 0,
-                    "Recall": check_recall_stats,
-                },
-            },
-        )
-
-    def test_mnist_double(self):
-        # Test "-double-test" variant (WorkloadSequence) of mnist loads and runs successfully.
-        (proc, stdout, stderr) = spawn_vsb(workload="mnist-double-test")
-        assert proc.returncode == 0
-
-        check_request_counts(
-            stdout,
-            {
-                "test1.Populate": {"num_requests": 1, "num_failures": 0},
-                # The number of Search requests should equal the number in the dataset
-                # (20 for mnist-test).
-                "test1.Search": {
-                    "num_requests": 20,
-                    "num_failures": 0,
-                    "Recall": check_recall_stats,
-                },
-                "test2.Populate": {"num_requests": 1, "num_failures": 0},
-                "test2.Search": {
-                    "num_requests": 20,
-                    "num_failures": 0,
-                    "Recall": check_recall_stats,
-                },
-            },
-        )
-
-    def test_mnist_double_concurrent(self):
-        # Test "-double-test" variant (WorkloadSequence) of mnist loads and runs successfully with
-        # concurrent users, and with a request rate limit set.
-        (proc, stdout, stderr) = spawn_vsb(
-            workload="mnist-double-test",
-            extra_args=["--users=4", "--requests_per_sec=40"],
-        )
-        assert proc.returncode == 0
-
-        check_request_counts(
-            stdout,
-            {
-                # For multiple users the populate phase will chunk the records to be
-                # loaded into num_users chunks - i.e. 4 here. Given the size of each
-                # chunk will be less than the batch size (600 / 4 < 200), then the
-                # number of requests will be equal to the number of users - i.e. 4
-                "test1.Populate": {"num_requests": 4, "num_failures": 0},
-                # The number of Search requests should equal the number in the dataset
-                # (20 for mnist-test).
-                "test1.Search": {
-                    "num_requests": 20,
-                    "num_failures": 0,
-                    "Recall": check_recall_stats,
-                },
-                "test2.Populate": {"num_requests": 4, "num_failures": 0},
-                "test2.Search": {
-                    "num_requests": 20,
-                    "num_failures": 0,
-                    "Recall": check_recall_stats,
-                },
-            },
-        )
-
-    def test_mnist_double_multiprocess(self):
-        # Test "-double-test" variant (WorkloadSequence) of mnist loads and runs successfully with
-        # concurrent processes and users.
-        (proc, stdout, stderr) = spawn_vsb(
-            workload="mnist-double-test",
-            extra_args=["--processes=4", "--users=4"],
-        )
-        assert proc.returncode == 0
-
-        check_request_counts(
-            stdout,
-            {
-                # For multiple users the populate phase will chunk the records to be
-                # loaded into num_users chunks - i.e. 4 here. Given the size of each
-                # chunk will be less than the batch size (600 / 4 < 200), then the
-                # number of requests will be equal to the number of users - i.e. 4
-                "test1.Populate": {"num_requests": 4, "num_failures": 0},
-                # The number of Search requests should equal the number in the dataset
-                # (20 for mnist-test).
-                "test1.Search": {
-                    "num_requests": 20,
-                    "num_failures": 0,
-                    "Recall": check_recall_stats,
-                },
-                "test2.Populate": {"num_requests": 4, "num_failures": 0},
-                "test2.Search": {
-                    "num_requests": 20,
-                    "num_failures": 0,
-                    "Recall": check_recall_stats,
-                },
-            },
-        )
-
-    def test_mnist_skip_populate(self):
-        # Test that skip_populate doesn't re-populate data.
-
-        # Run once to initially populate. Using ivfflat to increase coverage
-        # of that index type across tests.
-        (proc, stdout, stderr) = spawn_vsb(
-            workload="mnist-test", extra_args=["--pgvector_index_type=ivfflat"]
-        )
-        assert proc.returncode == 0
-        check_request_counts(
-            stdout,
-            {
-                # Populate num_requests counts batches, not individual records.
-                "Populate": {"num_requests": 1, "num_failures": 0},
-                "Search": {"num_requests": 20, "num_failures": 0},
-            },
-        )
-
-        # Run again without population
-        (proc, stdout, stderr) = spawn_vsb(
-            workload="mnist-test",
-            extra_args=["--pgvector_index_type=ivfflat", "--skip_populate"],
-        )
-        assert proc.returncode == 0
-        check_request_counts(
-            stdout,
-            {
-                # Populate num_requests counts batches, not individual records.
-                "Search": {
-                    "num_requests": 20,
-                    "num_failures": 0,
-                    "Recall": check_recall_stats,
-                },
-            },
-        )
-
-    def test_filtered(self):
-        # Tests a workload with metadata and filtering (such as YFCC-test).
-        (proc, stdout, stderr) = spawn_vsb(
-            workload="yfcc-test",
-            extra_args=["--users=10"],
-        )
-        assert proc.returncode == 0
-        check_request_counts(
-            stdout,
-            {
-                # Populate num_requests counts batches, not individual records.
-                "Populate": {"num_requests": 10, "num_failures": 0},
-                "Search": {
-                    "num_requests": 500,
-                    "num_failures": 0,
-                    "Recall": check_recall_stats,
-                },
-            },
-        )
->>>>>>> 389697ed
 
     def test_ivfflat(self):
         # Test IVFFLAT index type.

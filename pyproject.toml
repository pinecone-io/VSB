[tool.black]
# NOTE: When updating this version, also update `tool.poetry.group.dev.dependencies`.
required-version = "24.4.2"

[tool.poetry]
name = "VSB"
version = "0.1.0"
description = "A vector search benchmarking suite, built on the Locust framework"
authors = ["Pinecone Systems, Inc. <support@pinecone.io>"]
readme = "README.md"

[tool.poetry.dependencies]
python = "^3.11"
locust = "^2.34.0"
pandas = "^2.2.3"
google-cloud-storage = "^3.0.0"
grpcio = "1.68.1"
pyarrow = "^18.0.0"
pinecone = {version = "^6.0", extras = ["grpc"]}
tabulate = "^0.9.0"
pydantic = "^2.11.3"
locust-plugins = "^4.5.3"
pgvector = "^0.3.6"
psycopg = "^3.2.3"
hdrhistogram = "^0.10.3"
tenacity = "^9.0.0"
rich = "^13.8.1"
<<<<<<< HEAD
filelock = "^3.16.0"
opensearch-py = "^2.8.0"
requests-aws4auth = "^1.3.1"
=======
filelock = "^3.18.0"
>>>>>>> b3d5d9a3

[tool.poetry.scripts]
vsb = "vsb.main:main"

[tool.poetry.group.dev.dependencies]
# NOTE: When updating this version, also update `tool.black.required-version`.
black = "^24.4.2"
pytest = "^8.3.3"
flake8 = "^7.2.0"
pre-commit = "^4.2.0"
pytest-benchmark = "^5.1.0"
pytest-timeout = "^2.1.0"

[build-system]
requires = ["poetry-core"]
build-backend = "poetry.core.masonry.api"<|MERGE_RESOLUTION|>--- conflicted
+++ resolved
@@ -25,13 +25,9 @@
 hdrhistogram = "^0.10.3"
 tenacity = "^9.0.0"
 rich = "^13.8.1"
-<<<<<<< HEAD
-filelock = "^3.16.0"
+filelock = "^3.18.0"
 opensearch-py = "^2.8.0"
 requests-aws4auth = "^1.3.1"
-=======
-filelock = "^3.18.0"
->>>>>>> b3d5d9a3
 
 [tool.poetry.scripts]
 vsb = "vsb.main:main"
